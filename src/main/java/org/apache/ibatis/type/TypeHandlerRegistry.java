/**
 *    Copyright 2009-2019 the original author or authors.
 *
 *    Licensed under the Apache License, Version 2.0 (the "License");
 *    you may not use this file except in compliance with the License.
 *    You may obtain a copy of the License at
 *
 *       http://www.apache.org/licenses/LICENSE-2.0
 *
 *    Unless required by applicable law or agreed to in writing, software
 *    distributed under the License is distributed on an "AS IS" BASIS,
 *    WITHOUT WARRANTIES OR CONDITIONS OF ANY KIND, either express or implied.
 *    See the License for the specific language governing permissions and
 *    limitations under the License.
 */
package org.apache.ibatis.type;

import java.io.InputStream;
import java.io.Reader;
import java.lang.reflect.Constructor;
import java.lang.reflect.Modifier;
import java.lang.reflect.Type;
import java.math.BigDecimal;
import java.math.BigInteger;
import java.time.Instant;
import java.time.LocalDate;
import java.time.LocalDateTime;
import java.time.LocalTime;
import java.time.Month;
import java.time.OffsetDateTime;
import java.time.OffsetTime;
import java.time.Year;
import java.time.YearMonth;
import java.time.ZonedDateTime;
import java.time.chrono.JapaneseDate;
import java.util.Collection;
import java.util.Collections;
import java.util.Date;
import java.util.EnumMap;
import java.util.HashMap;
import java.util.Map;
import java.util.Map.Entry;
import java.util.Set;
import java.util.concurrent.ConcurrentHashMap;

import org.apache.ibatis.binding.MapperMethod.ParamMap;
import org.apache.ibatis.io.ResolverUtil;
import org.apache.ibatis.io.Resources;

/**
 * @author Clinton Begin
 * @author Kazuki Shimizu
 */

/**
 * 类型处理器注册器。
 * 主要完成类型处理器的注册功能，同时也能对类型处理器进行统筹管理，其内部定义了集合来进行类型处理器的存取，同时定义了存取方法。
 * 默认完成了大量常见类型处理器的注册。
 *
 *
 *
 *
 * 下面代码有三个概念，先说下
 * Class<?> javaType;  这是指jdk自带的类型，例如：String.class
 * JdbcType jdbcType;  这是JdbcType类型的枚举值，一般从typeHandler的注解中取到，
 * TypeHandler typeHandler; typeHandler是处理器对象，是TypeHandler接口的实现类的对象，用于处理javaType类型的变量。
 */
public final class TypeHandlerRegistry {

  // key是JdbcType类型的枚举值，value是该枚举值所在的TypeHandler对象
  private final Map<JdbcType, TypeHandler<?>>  jdbcTypeHandlerMap = new EnumMap<>(JdbcType.class);
  // key是jdk自带的类型， value是jdk类型对应的jdbc信息，其中key是jdbc类型，value是该jdbc类型对应的处理对象。
  private final Map<Type, Map<JdbcType, TypeHandler<?>>> typeHandlerMap = new ConcurrentHashMap<>();
  private final TypeHandler<Object> unknownTypeHandler = new UnknownTypeHandler(this);
  // key是handler的clazz，value是handler的对象（其中 handler是TypeHandler接口的实现类的对象）
  private final Map<Class<?>, TypeHandler<?>> allTypeHandlersMap = new HashMap<>();

  private static final Map<JdbcType, TypeHandler<?>> NULL_TYPE_HANDLER_MAP = Collections.emptyMap();

  private Class<? extends TypeHandler> defaultEnumTypeHandler = EnumTypeHandler.class;

  public TypeHandlerRegistry() {
    register(Boolean.class, new BooleanTypeHandler());
    register(boolean.class, new BooleanTypeHandler());
    register(JdbcType.BOOLEAN, new BooleanTypeHandler());
    register(JdbcType.BIT, new BooleanTypeHandler());

    register(Byte.class, new ByteTypeHandler());
    register(byte.class, new ByteTypeHandler());
    register(JdbcType.TINYINT, new ByteTypeHandler());

    register(Short.class, new ShortTypeHandler());
    register(short.class, new ShortTypeHandler());
    register(JdbcType.SMALLINT, new ShortTypeHandler());

    register(Integer.class, new IntegerTypeHandler());
    register(int.class, new IntegerTypeHandler());
    register(JdbcType.INTEGER, new IntegerTypeHandler());

    register(Long.class, new LongTypeHandler());
    register(long.class, new LongTypeHandler());

    register(Float.class, new FloatTypeHandler());
    register(float.class, new FloatTypeHandler());
    register(JdbcType.FLOAT, new FloatTypeHandler());

    register(Double.class, new DoubleTypeHandler());
    register(double.class, new DoubleTypeHandler());
    register(JdbcType.DOUBLE, new DoubleTypeHandler());

    register(Reader.class, new ClobReaderTypeHandler());
    register(String.class, new StringTypeHandler());
    register(String.class, JdbcType.CHAR, new StringTypeHandler());
    register(String.class, JdbcType.CLOB, new ClobTypeHandler());
    register(String.class, JdbcType.VARCHAR, new StringTypeHandler());
    register(String.class, JdbcType.LONGVARCHAR, new StringTypeHandler());
    register(String.class, JdbcType.NVARCHAR, new NStringTypeHandler());
    register(String.class, JdbcType.NCHAR, new NStringTypeHandler());
    register(String.class, JdbcType.NCLOB, new NClobTypeHandler());
    register(JdbcType.CHAR, new StringTypeHandler());
    register(JdbcType.VARCHAR, new StringTypeHandler());
    register(JdbcType.CLOB, new ClobTypeHandler());
    register(JdbcType.LONGVARCHAR, new StringTypeHandler());
    register(JdbcType.NVARCHAR, new NStringTypeHandler());
    register(JdbcType.NCHAR, new NStringTypeHandler());
    register(JdbcType.NCLOB, new NClobTypeHandler());

    register(Object.class, JdbcType.ARRAY, new ArrayTypeHandler());
    register(JdbcType.ARRAY, new ArrayTypeHandler());

    register(BigInteger.class, new BigIntegerTypeHandler());
    register(JdbcType.BIGINT, new LongTypeHandler());

    register(BigDecimal.class, new BigDecimalTypeHandler());
    register(JdbcType.REAL, new BigDecimalTypeHandler());
    register(JdbcType.DECIMAL, new BigDecimalTypeHandler());
    register(JdbcType.NUMERIC, new BigDecimalTypeHandler());

    register(InputStream.class, new BlobInputStreamTypeHandler());
    register(Byte[].class, new ByteObjectArrayTypeHandler());
    register(Byte[].class, JdbcType.BLOB, new BlobByteObjectArrayTypeHandler());
    register(Byte[].class, JdbcType.LONGVARBINARY, new BlobByteObjectArrayTypeHandler());
    register(byte[].class, new ByteArrayTypeHandler());
    register(byte[].class, JdbcType.BLOB, new BlobTypeHandler());
    register(byte[].class, JdbcType.LONGVARBINARY, new BlobTypeHandler());
    register(JdbcType.LONGVARBINARY, new BlobTypeHandler());
    register(JdbcType.BLOB, new BlobTypeHandler());

    register(Object.class, unknownTypeHandler);
    register(Object.class, JdbcType.OTHER, unknownTypeHandler);
    register(JdbcType.OTHER, unknownTypeHandler);

    register(Date.class, new DateTypeHandler());
    register(Date.class, JdbcType.DATE, new DateOnlyTypeHandler());
    register(Date.class, JdbcType.TIME, new TimeOnlyTypeHandler());
    register(JdbcType.TIMESTAMP, new DateTypeHandler());
    register(JdbcType.DATE, new DateOnlyTypeHandler());
    register(JdbcType.TIME, new TimeOnlyTypeHandler());

    register(java.sql.Date.class, new SqlDateTypeHandler());
    register(java.sql.Time.class, new SqlTimeTypeHandler());
    register(java.sql.Timestamp.class, new SqlTimestampTypeHandler());

    register(String.class, JdbcType.SQLXML, new SqlxmlTypeHandler());

    register(Instant.class, new InstantTypeHandler());
    register(LocalDateTime.class, new LocalDateTimeTypeHandler());
    register(LocalDate.class, new LocalDateTypeHandler());
    register(LocalTime.class, new LocalTimeTypeHandler());
    register(OffsetDateTime.class, new OffsetDateTimeTypeHandler());
    register(OffsetTime.class, new OffsetTimeTypeHandler());
    register(ZonedDateTime.class, new ZonedDateTimeTypeHandler());
    register(Month.class, new MonthTypeHandler());
    register(Year.class, new YearTypeHandler());
    register(YearMonth.class, new YearMonthTypeHandler());
    register(JapaneseDate.class, new JapaneseDateTypeHandler());

    // issue #273
    register(Character.class, new CharacterTypeHandler());
    register(char.class, new CharacterTypeHandler());
  }

  /**
   * Set a default {@link TypeHandler} class for {@link Enum}.
   * A default {@link TypeHandler} is {@link org.apache.ibatis.type.EnumTypeHandler}.
   * @param typeHandler a type handler class for {@link Enum}
   * @since 3.4.5
   */
  public void setDefaultEnumTypeHandler(Class<? extends TypeHandler> typeHandler) {
    this.defaultEnumTypeHandler = typeHandler;
  }

  public boolean hasTypeHandler(Class<?> javaType) {
    return hasTypeHandler(javaType, null);
  }

  public boolean hasTypeHandler(TypeReference<?> javaTypeReference) {
    return hasTypeHandler(javaTypeReference, null);
  }

  public boolean hasTypeHandler(Class<?> javaType, JdbcType jdbcType) {
    return javaType != null && getTypeHandler((Type) javaType, jdbcType) != null;
  }

  public boolean hasTypeHandler(TypeReference<?> javaTypeReference, JdbcType jdbcType) {
    return javaTypeReference != null && getTypeHandler(javaTypeReference, jdbcType) != null;
  }

  public TypeHandler<?> getMappingTypeHandler(Class<? extends TypeHandler<?>> handlerType) {
    return allTypeHandlersMap.get(handlerType);
  }

  public <T> TypeHandler<T> getTypeHandler(Class<T> type) {
    return getTypeHandler((Type) type, null);
  }

  public <T> TypeHandler<T> getTypeHandler(TypeReference<T> javaTypeReference) {
    return getTypeHandler(javaTypeReference, null);
  }

  public TypeHandler<?> getTypeHandler(JdbcType jdbcType) {
    return jdbcTypeHandlerMap.get(jdbcType);
  }

  public <T> TypeHandler<T> getTypeHandler(Class<T> type, JdbcType jdbcType) {
    return getTypeHandler((Type) type, jdbcType);
  }

  public <T> TypeHandler<T> getTypeHandler(TypeReference<T> javaTypeReference, JdbcType jdbcType) {
    return getTypeHandler(javaTypeReference.getRawType(), jdbcType);
  }

  @SuppressWarnings("unchecked")
  private <T> TypeHandler<T> getTypeHandler(Type type, JdbcType jdbcType) {
    if (ParamMap.class.equals(type)) {
      return null;
    }
    Map<JdbcType, TypeHandler<?>> jdbcHandlerMap = getJdbcHandlerMap(type);
    TypeHandler<?> handler = null;
    if (jdbcHandlerMap != null) {
      handler = jdbcHandlerMap.get(jdbcType);
      if (handler == null) {
        handler = jdbcHandlerMap.get(null);
      }
      if (handler == null) {
        // #591
        handler = pickSoleHandler(jdbcHandlerMap);
      }
    }
    // type drives generics here
    return (TypeHandler<T>) handler;
  }

  private Map<JdbcType, TypeHandler<?>> getJdbcHandlerMap(Type type) {
    Map<JdbcType, TypeHandler<?>> jdbcHandlerMap = typeHandlerMap.get(type);
    if (NULL_TYPE_HANDLER_MAP.equals(jdbcHandlerMap)) {
      return null;
    }
    if (jdbcHandlerMap == null && type instanceof Class) {
      Class<?> clazz = (Class<?>) type;
      if (Enum.class.isAssignableFrom(clazz)) {
        Class<?> enumClass = clazz.isAnonymousClass() ? clazz.getSuperclass() : clazz;
        jdbcHandlerMap = getJdbcHandlerMapForEnumInterfaces(enumClass, enumClass);
        if (jdbcHandlerMap == null) {
          register(enumClass, getInstance(enumClass, defaultEnumTypeHandler));
          return typeHandlerMap.get(enumClass);
        }
      } else {
        jdbcHandlerMap = getJdbcHandlerMapForSuperclass(clazz);
      }
    }
    typeHandlerMap.put(type, jdbcHandlerMap == null ? NULL_TYPE_HANDLER_MAP : jdbcHandlerMap);
    return jdbcHandlerMap;
  }

  private Map<JdbcType, TypeHandler<?>> getJdbcHandlerMapForEnumInterfaces(Class<?> clazz, Class<?> enumClazz) {
    for (Class<?> iface : clazz.getInterfaces()) {
      Map<JdbcType, TypeHandler<?>> jdbcHandlerMap = typeHandlerMap.get(iface);
      if (jdbcHandlerMap == null) {
        jdbcHandlerMap = getJdbcHandlerMapForEnumInterfaces(iface, enumClazz);
      }
      if (jdbcHandlerMap != null) {
        // Found a type handler regsiterd to a super interface
        HashMap<JdbcType, TypeHandler<?>> newMap = new HashMap<>();
        for (Entry<JdbcType, TypeHandler<?>> entry : jdbcHandlerMap.entrySet()) {
          // Create a type handler instance with enum type as a constructor arg
          newMap.put(entry.getKey(), getInstance(enumClazz, entry.getValue().getClass()));
        }
        return newMap;
      }
    }
    return null;
  }

  private Map<JdbcType, TypeHandler<?>> getJdbcHandlerMapForSuperclass(Class<?> clazz) {
    Class<?> superclass =  clazz.getSuperclass();
    if (superclass == null || Object.class.equals(superclass)) {
      return null;
    }
    Map<JdbcType, TypeHandler<?>> jdbcHandlerMap = typeHandlerMap.get(superclass);
    if (jdbcHandlerMap != null) {
      return jdbcHandlerMap;
    } else {
      return getJdbcHandlerMapForSuperclass(superclass);
    }
  }

  private TypeHandler<?> pickSoleHandler(Map<JdbcType, TypeHandler<?>> jdbcHandlerMap) {
    TypeHandler<?> soleHandler = null;
    for (TypeHandler<?> handler : jdbcHandlerMap.values()) {
      if (soleHandler == null) {
        soleHandler = handler;
      } else if (!handler.getClass().equals(soleHandler.getClass())) {
        // More than one type handlers registered.
        return null;
      }
    }
    return soleHandler;
  }

  public TypeHandler<Object> getUnknownTypeHandler() {
    return unknownTypeHandler;
  }

  // 填充当前对象的成员变量jdbcTypeHandlerMap，
  // key是JdbcType类型的枚举值，value是该枚举值所在的TypeHandler对象
  public void register(JdbcType jdbcType, TypeHandler<?> handler) {
    jdbcTypeHandlerMap.put(jdbcType, handler);
  }

  //
  // REGISTER INSTANCE
  //

  // Only handler

  @SuppressWarnings("unchecked")
  // 当只有TypeHandler对象时，则从该对象获取信息
  // 填充当前对象的成员变量typeHandlerMap、allTypeHandlersMap
  public <T> void register(TypeHandler<T> typeHandler) {
    boolean mappedTypeFound = false;
    // 从typeHandler的@MappedTypes注解中，获取javaType
    MappedTypes mappedTypes = typeHandler.getClass().getAnnotation(MappedTypes.class);
    if (mappedTypes != null) {
      for (Class<?> handledType : mappedTypes.value()) {
        // 填充
        register(handledType, typeHandler);
        mappedTypeFound = true;
      }
    }
    // @since 3.1.0 - try to auto-discover the mapped type
    // 若typeHandler是TypeReference的子类，则尝试从泛型中获取javaType
    if (!mappedTypeFound && typeHandler instanceof TypeReference) {
      try {
        TypeReference<T> typeReference = (TypeReference<T>) typeHandler;
        register(typeReference.getRawType(), typeHandler);
        mappedTypeFound = true;
      } catch (Throwable t) {
        // maybe users define the TypeReference with a different type and are not assignable, so just ignore it
      }
    }
    // 若typeHandler没有@MappedTypes注解，
    // 则只将（typeHandler.class，typeHandler） 添加到成员变量allTypeHandlersMap
    if (!mappedTypeFound) {
      register((Class<T>) null, typeHandler);
    }
  }


  /**
   * 将（javaType，（jdbcType，typeHandler）） 添加到成员变量typeHandlerMap，其中 jdbcType从typeHandler的注解中取到。
   * 将（typeHandler.class，typeHandler） 添加到成员变量allTypeHandlersMap
   *
   * @param javaType jdk自带的类的clazz
   * @param typeHandler 用于处理javaType类型的变量的对象（是TypeHandler接口的实现类的对象）
   * @param <T>
   */
  public <T> void register(Class<T> javaType, TypeHandler<? extends T> typeHandler) {
    register((Type) javaType, typeHandler);
  }


  /**
   * 填充当前对象的成员变量typeHandlerMap、allTypeHandlersMap
   *
   * 具体是：
   * 将（javaType，（jdbcType，typeHandler）） 添加到成员变量typeHandlerMap
   * 将（typeHandler.class，typeHandler） 添加到成员变量allTypeHandlersMap
   *
   * 其中，
   * javaType是jdk自带的类型，例如：String.class
<<<<<<< HEAD
   * typeHandler是处理器，可以处理javaType类型的数据
   * 题外话，clazz类型可以赋值给Type类型的变量，Type的子类都可以赋值给Type类型的变量，clazz是一种
=======
   * jdbcType是从typeHandler的注解中取到，是JdbcType类型的枚举值
   * typeHandler是处理器，用于处理javaType类型的变量
   * 题外话，Type类型的变量只能赋值为clazz类型
>>>>>>> e454d583
   */
  private <T> void register(Type javaType, TypeHandler<? extends T> typeHandler) {
    // 取@MappedJdbcTypes注解的值
    MappedJdbcTypes mappedJdbcTypes = typeHandler.getClass().getAnnotation(MappedJdbcTypes.class);

    // 填充当前对象的成员变量typeHandlerMap、allTypeHandlersMap
    if (mappedJdbcTypes != null) {
      // 从注解中取jdbcType
      for (JdbcType handledJdbcType : mappedJdbcTypes.value()) {
        register(javaType, handledJdbcType, typeHandler);
      }
      if (mappedJdbcTypes.includeNullJdbcType()) {
        // 将（javaType，（null，typeHandler）） 添加到成员变量typeHandlerMap
        register(javaType, null, typeHandler);
      }
    } else {
      // 将（javaType，（null，typeHandler）） 添加到成员变量typeHandlerMap
      register(javaType, null, typeHandler);
    }
  }

  // 填充当前对象的成员变量typeHandlerMap、allTypeHandlersMap
  public <T> void register(TypeReference<T> javaTypeReference, TypeHandler<? extends T> handler) {
    register(javaTypeReference.getRawType(), handler);
  }

  // java type + jdbc type + handler

  // 将入参（type，（jdbcType，handler）） 添加到成员变量typeHandlerMap
  // 将入参（handler.class，handler） 添加到成员变量allTypeHandlersMap
  public <T> void register(Class<T> type, JdbcType jdbcType, TypeHandler<? extends T> handler) {
    register((Type) type, jdbcType, handler);
  }

  // 将入参（javaType，（jdbcType，handler）） 添加到成员变量typeHandlerMap
  // 将入参（handler.class，handler） 添加到成员变量allTypeHandlersMap
  private void register(Type javaType, JdbcType jdbcType, TypeHandler<?> handler) {
    if (javaType != null) {
      Map<JdbcType, TypeHandler<?>> map = typeHandlerMap.get(javaType);
      if (map == null || map == NULL_TYPE_HANDLER_MAP) {
        map = new HashMap<>();
        typeHandlerMap.put(javaType, map);
      }
      map.put(jdbcType, handler);
    }
    // 将 （handler.class，handler） 添加到成员变量allTypeHandlersMap
    allTypeHandlersMap.put(handler.getClass(), handler);
  }

  //
  // REGISTER CLASS
  //

  // Only handler type

  // 当只有TypeHandler接口的实现类对象的clazz时，
  // 从该clazz获取信息，填充当前对象的成员变量typeHandlerMap、allTypeHandlersMap
  public void register(Class<?> typeHandlerClass) {
    boolean mappedTypeFound = false;
    // 从入参typeHandlerClass的@MappedTypes注解中获取javaType
    MappedTypes mappedTypes = typeHandlerClass.getAnnotation(MappedTypes.class);
    if (mappedTypes != null) {
      for (Class<?> javaTypeClass : mappedTypes.value()) {
        // 填充
        register(javaTypeClass, typeHandlerClass);
        mappedTypeFound = true;
      }
    }
    // 若typeHandlerClass没有@MappedTypes注解，
    // 则使用反射生成typeHandlerClass的对象，使用该对象提供的信息填充typeHandlerMap、allTypeHandlersMap
    if (!mappedTypeFound) {
      register(getInstance(null, typeHandlerClass));
    }
  }

  // java type + handler type
  // 填充当前对象的成员变量typeHandlerMap、allTypeHandlersMap
  public void register(String javaTypeClassName, String typeHandlerClassName) throws ClassNotFoundException {
    register(Resources.classForName(javaTypeClassName), Resources.classForName(typeHandlerClassName));
  }

  // 填充当前对象的成员变量typeHandlerMap、allTypeHandlersMap
  public void register(Class<?> javaTypeClass, Class<?> typeHandlerClass) {
    register(javaTypeClass, getInstance(javaTypeClass, typeHandlerClass));
  }

  // java type + jdbc type + handler type

  // 填充当前对象的成员变量typeHandlerMap、allTypeHandlersMap
  public void register(Class<?> javaTypeClass, JdbcType jdbcType, Class<?> typeHandlerClass) {
    register(javaTypeClass, jdbcType, getInstance(javaTypeClass, typeHandlerClass));
  }

  // Construct a handler (used also from Builders)

  @SuppressWarnings("unchecked")
  /**
   * 使用反射生成一个typeHandlerClass的对象
   *
   * @param javaTypeClass TypeHandler接口的某个实现类的构造函数的参数类型clazz
   * @param typeHandlerClass 一个clazz，是TypeHandler接口的某个实现类的clazz
   * @param <T>
   * @return
   */
  public <T> TypeHandler<T> getInstance(Class<?> javaTypeClass, Class<?> typeHandlerClass) {
    if (javaTypeClass != null) {
      try {
        Constructor<?> c = typeHandlerClass.getConstructor(Class.class);
        return (TypeHandler<T>) c.newInstance(javaTypeClass);
      } catch (NoSuchMethodException ignored) {
        // ignored
      } catch (Exception e) {
        throw new TypeException("Failed invoking constructor for handler " + typeHandlerClass, e);
      }
    }
    try {
      Constructor<?> c = typeHandlerClass.getConstructor();
      return (TypeHandler<T>) c.newInstance();
    } catch (Exception e) {
      throw new TypeException("Unable to find a usable constructor for " + typeHandlerClass, e);
    }
  }

  // scan

  // 扫描包内的文件，找到TypeHandler的子类的clazz，
  // 使用这些clazz获取信息，填充当前对象的成员变量typeHandlerMap、allTypeHandlersMap
  public void register(String packageName) {
    ResolverUtil<Class<?>> resolverUtil = new ResolverUtil<>();
    // 扫描包内文件，找到所有TypeHandler的子类的clazz （其中 new ResolverUtil.IsA(TypeHandler.class) 这句就是创建IsA类的一个对象）
    resolverUtil.find(new ResolverUtil.IsA(TypeHandler.class), packageName);
    Set<Class<? extends Class<?>>> handlerSet = resolverUtil.getClasses();
    for (Class<?> type : handlerSet) {
      //Ignore inner classes and interfaces (including package-info.java) and abstract classes
      // 若type不是匿名内部类  且 不是接口  且 不是抽象类， 则填充当前对象的成员变量typeHandlerMap、allTypeHandlersMap
      if (!type.isAnonymousClass() && !type.isInterface() && !Modifier.isAbstract(type.getModifiers())) {
        register(type);
      }
    }
  }

  // get information

  /**
   * @since 3.2.2
   */
  // 返回TypeHandler的所有子类对象的集合
  public Collection<TypeHandler<?>> getTypeHandlers() {
    return Collections.unmodifiableCollection(allTypeHandlersMap.values());
  }

}<|MERGE_RESOLUTION|>--- conflicted
+++ resolved
@@ -389,14 +389,9 @@
    *
    * 其中，
    * javaType是jdk自带的类型，例如：String.class
-<<<<<<< HEAD
-   * typeHandler是处理器，可以处理javaType类型的数据
-   * 题外话，clazz类型可以赋值给Type类型的变量，Type的子类都可以赋值给Type类型的变量，clazz是一种
-=======
    * jdbcType是从typeHandler的注解中取到，是JdbcType类型的枚举值
    * typeHandler是处理器，用于处理javaType类型的变量
-   * 题外话，Type类型的变量只能赋值为clazz类型
->>>>>>> e454d583
+   * 题外话，clazz类型可以赋值给Type类型的变量，Type的子类都可以赋值给Type类型的变量，clazz是一种
    */
   private <T> void register(Type javaType, TypeHandler<? extends T> typeHandler) {
     // 取@MappedJdbcTypes注解的值
